--- conflicted
+++ resolved
@@ -670,16 +670,12 @@
 			p.val(subcmd.dest)
 
 			// add the new options to the set of allowed options
-<<<<<<< HEAD
-			specs = append(specs, subcmd.specs()...)
-=======
 			if p.config.StrictSubcommands {
-				specs = make([]*spec, len(subcmd.specs))
-				copy(specs, subcmd.specs)
+				specs = make([]*spec, len(subcmd.specs()))
+				copy(specs, subcmd.specs())
 			} else {
-				specs = append(specs, subcmd.specs...)
-			}
->>>>>>> e25b4707
+				specs = append(specs, subcmd.specs()...)
+			}
 
 			// capture environment vars for these new options
 			if !p.config.IgnoreEnv {
